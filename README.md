--- conflicted
+++ resolved
@@ -6,12 +6,72 @@
 
 Tools can be built and run for GNU/Linux, MacOS, and Microsoft Windows environments.
 
+## Quick-Start - Turn a *Volu* Capture into a 3D Model You Can Use
+
+### Get the vol2obj Tool
+
+* Get the *vol2obj* tool by downloading a [release](https://github.com/Volograms/vol_cl_tools/releases) (Windows),
+* or by [compiling it](#compiling-the-tools) (other operating systems).
+
+### Get a Vologram You Have Captured Off Your Phone
+
+* On iOS you can find these using the *Files* system app, browsing to *Volu*, then *Volograms*.
+* The volograms appear as numbered folders.
+* If you tap-and-hold you can *share* one of these folders with yourself by e.g. email and *Mail Drop* or another file transfer method.
+* Usually it is zipped before sending.
+
+* On the computer you have *vol2obj*, download and unzip the vologram folder you got off your phone.
+* Put it in the same folder as the *vol2obj* tool so it's easy to find.
+* Your vologram capture's folder will contain *header.vols*, *sequence.vols*, *skeleton.bvh*, and *texture_2048...* files.
+* Open a terminal. On Windows click the Start Menu and type `cmd` to open Command Prompt. On macOS open the Terminal app.
+* Change directory to the folder containing *vol2obj*.
+
+### Convert a Vologram Frame to .obj
+
+* For Windows users, you can quickly output just the first frame of a vologram by dragging a folder containing the vologram files onto `vol2obj.exe`.
+
+![Dragging a vologram folder onto the vol2obj executable for a quick output preview.](drag-and-drop.gif)
+
+* Run *vol2obj* and point it to your vologram's header, sequence, and texture files. e.g. if your vologram capture is in a folder called `1625575284206_ld` and it's in the same directory as the *vol2obj* program:
+
+```
+.\vol2obj.exe -h 1625575284206_ld\header.vols -s 1625575284206_ld\sequence_0.vols -v 1625575284206_ld\texture_2048_h264.mp4 --output_dir my_first_capture
+```
+
+* This will create a directory called `my_first_capture` containing the first frame of your vologram sequence as the following files:
+
+```
+output_frame_00000000.jpg  -- JPEG texture.
+output_frame_00000000.mtl  -- Wavefront MTL material file.
+output_frame_00000000.obj  -- Wavefront OBJ mesh file. 
+```
+
+### Import the .obj into 3D Software
+
+You should be able to import or drag-and-drop this into most 3D software and 3D game engines.
+
+* In [Blender](https://www.blender.org/) *File->Import->Wavefront (.obj)* and navigate to the .obj in your `my_first_capture` directory. If *Image Search* is ticked it should also find the texture image.
+* In [Unity](https://unity.com/) right click in the *Assets* pane and *Import New Asset*. Select the .obj and matching .jpg from `my_first_capture`. Drag the new model into the *Scene* pane. Then drag the new texture onto the model in the scene to apply it.
+
+### Tips
+
+* On Windows you can skip using the command line, and drag the vologram capture's folder (e.g. `1625575284206_ld`) directly onto the `vol2obj.exe` program. This will extract the first frame from the vologram as an .obj, which can be handy for a quick conversion.
+* For more details on extracting frames with *vol2obj* see the [vol2obj Parameters](#vol2obj-parameters) section.
+* You only need to use the command line for running the *vol2obj* tool's command.
+* Some operating systems now have 3D previewers for .obj files built in, so you may even get a 3D render if you click on the file.
+* If header and sequence input files mismatch, expect an error.
+* To avoid mixing up files between captures:
+  * Create a new output directory using `--output_dir` for each capture you process.
+  * Keep each capture's header, sequence, and video files together in their unique folder. You can rename this to a more meaningful name e.g. from `1625575284206_ld/` to `martial_arts_pose/`
+
 ## Repository Contents ##
 
 | Tool    | Version | Description                                                                                   |
-| ------- | ------- | --------------------------------------------------------------------------------------------- |
-| vol2obj | 0.4.3   | Convert a frame from a vologram sequence to a Wavefront .obj file + .mtl material + jpg file. |
+|---------|---------|-----------------------------------------------------------------------------------------------|
+| vol2obj | 0.5.0   | Convert a frame from a vologram sequence to a Wavefront .obj file + .mtl material + jpg file. |
 | cutvols | 0.3.0   | Cut a sequence of frames from a vologram into a new, shorter, vologram sequence.              |
+
+Further tools to be added: obj2vol, sequence cutting and manipulation. 
 
 ```
 lib/                 -- Core vologram processing libraries, vol_av (video textures) and vol_geom (vologram meshes).
@@ -32,95 +92,6 @@
 README.md            -- This file.
 ```
 
-## Quick-Start - Turn a *Volu* Capture into a 3D Model You Can Use
-
-### Get the vol2obj Tool
-
-* Get the *vol2obj* tool by downloading a [release](https://github.com/Volograms/vol_cl_tools/releases) (Windows),
-* or by [compiling it](#compiling-the-tools) (other operating systems).
-
-### Get a Vologram You Have Captured Off Your Phone
-
-* On iOS you can find these using the *Files* system app, browsing to *Volu*, then *Volograms*.
-* The volograms appear as numbered folders.
-* If you tap-and-hold you can *share* one of these folders with yourself by e.g. email and *Mail Drop* or another file transfer method.
-* Usually it is zipped before sending.
-
-* On the computer you have *vol2obj*, download and unzip the vologram folder you got off your phone.
-* Put it in the same folder as the *vol2obj* tool so it's easy to find.
-* Your vologram capture's folder will contain *header.vols*, *sequence.vols*, *skeleton.bvh*, and *texture_2048...* files.
-* Open a terminal. On Windows click the Start Menu and type `cmd` to open Command Prompt. On macOS open the Terminal app.
-* Change directory to the folder containing *vol2obj*.
-
-### Convert a Vologram Frame to .obj
-
-* For Windows users, you can quickly output just the first frame of a vologram by dragging a folder containing the vologram files onto `vol2obj.exe`.
-
-![Dragging a vologram folder onto the vol2obj executable for a quick output preview.](drag-and-drop.gif)
-
-* Run *vol2obj* and point it to your vologram's header, sequence, and texture files. e.g. if your vologram capture is in a folder called `1625575284206_ld` and it's in the same directory as the *vol2obj* program:
-
-```
-.\vol2obj.exe -h 1625575284206_ld\header.vols -s 1625575284206_ld\sequence_0.vols -v 1625575284206_ld\texture_2048_h264.mp4 --output_dir my_first_capture
-```
-
-* This will create a directory called `my_first_capture` containing the first frame of your vologram sequence as the following files:
-
-```
-output_frame_00000000.jpg  -- JPEG texture.
-output_frame_00000000.mtl  -- Wavefront MTL material file.
-output_frame_00000000.obj  -- Wavefront OBJ mesh file. 
-```
-
-### Import the .obj into 3D Software
-
-You should be able to import or drag-and-drop this into most 3D software and 3D game engines.
-
-* In [Blender](https://www.blender.org/) *File->Import->Wavefront (.obj)* and navigate to the .obj in your `my_first_capture` directory. If *Image Search* is ticked it should also find the texture image.
-* In [Unity](https://unity.com/) right click in the *Assets* pane and *Import New Asset*. Select the .obj and matching .jpg from `my_first_capture`. Drag the new model into the *Scene* pane. Then drag the new texture onto the model in the scene to apply it.
-
-### Tips
-
-* On Windows you can skip using the command line, and drag the vologram capture's folder (e.g. `1625575284206_ld`) directly onto the `vol2obj.exe` program. This will extract the first frame from the vologram as an .obj, which can be handy for a quick conversion.
-* For more details on extracting frames with *vol2obj* see the [vol2obj Parameters](#vol2obj-parameters) section.
-* You only need to use the command line for running the *vol2obj* tool's command.
-* Some operating systems now have 3D previewers for .obj files built in, so you may even get a 3D render if you click on the file.
-* If header and sequence input files mismatch, expect an error.
-* To avoid mixing up files between captures:
-  * Create a new output directory using `--output_dir` for each capture you process.
-  * Keep each capture's header, sequence, and video files together in their unique folder. You can rename this to a more meaningful name e.g. from `1625575284206_ld/` to `martial_arts_pose/`
-
-<<<<<<< HEAD
-## Repository Contents ##
-
-| Tool    | Version | Description                                                                                   |
-|---------|---------|-----------------------------------------------------------------------------------------------|
-| vol2obj | 0.5.0   | Convert a frame from a vologram sequence to a Wavefront .obj file + .mtl material + jpg file. |
-| cutvols | 0.3.0   | Cut a sequence of frames from a vologram into a new, shorter, vologram sequence.              |
-
-Further tools to be added: obj2vol, sequence cutting and manipulation. 
-
-```
-lib/                 -- Core vologram processing libraries, vol_av (video textures) and vol_geom (vologram meshes).
-samples/             -- Simple example volograms;
-samples/cone_hdr.vol -- Vologram header for a 1-frame 3D cone.
-samples/cone_seq.vol -- Vologram sequence for the 1-frame 3D cone.
-samples/counter.mp4  -- Video texture of numbered frames, useful for debugging.
-samples/counter.webm -- A WebM VP9 encoding of the same video texture, for comparison.
-samples/cube_hdr.vol -- Vologram header for a 1-frame 3D cube.
-samples/cube_seq.vol -- Vologram sequence for the 1-frame 3D cube.
-samples/quad_hdr.vol -- Vologram header for a 1-frame 3D rectangle.
-samples/quad_seq.vol -- Vologram sequence for the 1-frame 3D rectangle.
-third_party/         -- Third-party libraries used by tools.
-tools/cutvols/       -- The vologram sequence cutting tool.
-tools/vol2obj/       -- The vol2obj converter tool.
-LICENSE              -- Licence details for this project.
-Makefile             -- GNU Makefile to build tools with Clang or GCC.
-README.md            -- This file.
-```
-
-=======
->>>>>>> 978f2b3b
 ## Compiling the Tools
 
 * Make sure that Git is installed on your system.
